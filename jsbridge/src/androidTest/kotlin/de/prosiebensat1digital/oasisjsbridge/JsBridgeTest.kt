--- conflicted
+++ resolved
@@ -2893,7 +2893,6 @@
         val jsNull = JsValue(subject, "null")
 
         // WHEN
-<<<<<<< HEAD
         val objectBack: JavaObjectWrapper<EmbeddedObject> = jsEmbeddedObject.evaluateBlocking()
         val nullObjectBack: JavaObjectWrapper<EmbeddedObject?> = jsNull.evaluateBlocking()
 
@@ -2905,14 +2904,6 @@
     interface SimpleJsToJavaInterface : JsToJavaInterface {
         fun ping(): String
     }
-=======
-        subject.evaluateBlocking<Unit>("""localStorage.setItem("key", "value");""")
-        val result = subject.evaluateBlocking<String>("""localStorage.getItem("key");""")
-
-        // THEN
-        assertEquals("value", result)
-        assertTrue(errors.isEmpty())
->>>>>>> 8023d5f1
 
     @Test
     fun testJsToJavaProxy() {
@@ -2933,30 +2924,6 @@
             waitForDone(subject)
         }
     }
-
-<<<<<<< HEAD
-=======
-    @Test
-    fun testLocalStorageNamespaces() {
-        // GIVEN
-        val subject1 = createAndSetUpJsBridge()
-        val subject2 = createAndSetUpJsBridge(namespace = "other_namespace")
-
-        // WHEN
-        subject1.evaluateBlocking<Unit>("""localStorage.setItem("key", "value");""")
-        subject1.evaluateBlocking<Unit>("""localStorage.setItem("key2", "value");""")
-        val result1 = subject1.evaluateBlocking<String>("""localStorage.getItem("key");""")
-        subject2.evaluateBlocking<Unit>("""localStorage.setItem("key", "TEST");""")
-        val result2 = subject2.evaluateBlocking<String>("""localStorage.getItem("key");""")
-        val result3 = subject2.evaluateBlocking<String>("""localStorage.getItem("key2");""")
-
-        // THEN
-        assertEquals("value", result1)
-        assertEquals("TEST", result2)
-        assertNull(result3)
-        assertTrue(errors.isEmpty())
-    }
->>>>>>> 8023d5f1
 
     // JsExpectations
     // ---
